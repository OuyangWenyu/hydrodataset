--- conflicted
+++ resolved
@@ -78,7 +78,6 @@
     print(mean_prcp)
 
 
-<<<<<<< HEAD
 def test_read_relevant_cols_for_aus():
     camels = Camels(data_path="camels\\camels_aus",download=False,region="AUS")
     gage_ids = camels.read_object_ids()
@@ -94,7 +93,8 @@
     t_range = ["1951-01-01", "2015-01-01"]
     target_list = ["streamflow_MLd","streamflow_MLd_inclInfilled","streamflow_mmd"]
     y = camels.read_target_cols(gage_ids,t_range,target_list)
-=======
+
+
 def test_read_target_cols_us():
     camels = Camels()
     camels.region = "US"
@@ -295,5 +295,4 @@
 
         result = camels.read_camels_us_model_output_data(gage_id_lst, t_range, var_lst)
         assert result.shape == (1, 3653, 2)
-        assert np.all(np.isnan(result))
->>>>>>> 58778d08
+        assert np.all(np.isnan(result))